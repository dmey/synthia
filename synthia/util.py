# Synthia (https://github.com/dmey/synthia).
# Copyright (c) 2020 D. Meyer and T. Nagler. Licensed under the MIT License.

from typing import Tuple, NamedTuple, List, Dict, Optional, Union, Any
import time
import operator
import copy
import inspect
from functools import reduce
import xarray as xr
import numpy as np


def measure(msg: Optional[str]=None, enabled=True):
    """
    Examples:
        @measure("Fitting {distribution}")
        def fit(data, distribution: str):
            ...

        @measure()
        def fit(data):
            ...
    """
    def inner(fn):
        if not enabled:
            return fn
        def wrapped_fn(*args, **kw):
            t0 = time.time()
            res = fn(*args, **kw)
            t1 = time.time()

            if msg is None:
                msg_ = fn.__name__
            else:
                spec = inspect.getfullargspec(fn)
                args_dict = dict(zip(spec.args, args))
                args_dict.update(kw)
                msg_ = msg.format(**args_dict)
            
            print(f'{msg_} ({t1-t0:.2f}s)')
            return res
        return wrapped_fn
    return inner

class StackInfoVar(NamedTuple):
    name: str
    dims: Tuple[str, ...]
    shape: Tuple[int, ...]
    dtype: np.dtype

StackInfo = List[StackInfoVar]

# Specialized stacking/unstacking functions (as opposed to
# using xarray's to_stacked_array/to_unstacked_dataset).
# This allows to have control over the exact stacking behaviour
# which in turn allows to store compact stacking metadata and use it
# to unstack arbitrary arrays not directly related to the input dataset object.
def to_stacked_array(ds: xr.Dataset, var_names=None, new_dim='stacked', name=None) -> Tuple[xr.DataArray, StackInfo]:
    # Sample dimension must be the first dimension in all variables.
    if not var_names:
        var_names = sorted(ds.data_vars)
    stack_info = []
    var_stacked = []
    for var_name in var_names:
        v = ds.data_vars[var_name]
        if len(v.dims) > 1:
            stacked = v.stack({new_dim: v.dims[1:]})
            stacked = stacked.drop(list(stacked.coords.keys()))
        else:
            stacked = v.expand_dims(new_dim, axis=-1)
        stack_info.append(StackInfoVar(var_name, v.dims, v.shape[1:], v.dtype))
        var_stacked.append(stacked)
    arr = xr.concat(var_stacked, new_dim)
    if name:
        arr = arr.rename(name)
    return arr, stack_info

def to_unstacked_dataset(arr: np.ndarray, stack_info: StackInfo) -> xr.Dataset:
    if type(arr) == xr.DataArray:
        arr = arr.values
    elif type(arr) == np.ndarray:
        pass
    else:
        raise RuntimeError('Passed array must be of type DataArray or ndarray')

    unstacked = {}
    curr_i = 0
    for var in stack_info:
        feature_len = 1
        unstacked_shape = [arr.shape[0],]
        for dim_len in var.shape:
            feature_len *= dim_len
            unstacked_shape.append(dim_len)
        var_slice = arr[:, curr_i:curr_i+feature_len]
        var_unstacked = var_slice.reshape(unstacked_shape)
        var_unstacked = var_unstacked.astype(var.dtype, copy=False)
        unstacked[var.name] = xr.DataArray(var_unstacked, dims=var.dims)
        curr_i += feature_len
    ds = xr.Dataset(unstacked)
    return ds

def to_feature_array(data: Union[np.ndarray, xr.DataArray, xr.Dataset],
                     types: Optional[Union[str, Dict[str,str], Dict[int,str]]]=None) -> Tuple[xr.DataArray, dict]:
    data_info = {}
    if isinstance(data, xr.Dataset):
        data, stack_info = to_stacked_array(data)
        data_info['stack_info'] = stack_info
    else:
        if isinstance(data, xr.DataArray):
            data_info['da_info'] = dict(
                dims=data.dims,
                name=data.name,
                attrs=data.attrs
            )
        data = xr.DataArray(data)
    assert data.ndim == 2, f'Input array must be 2D, given: {data.ndim}D'
    data_info['n_features'] = data.shape[1]

    types_ = per_feature(types, data_info)
    if not any(t == 'cat' for t in types_):
        return data, data_info
    
    # Transform categorical features into one-hot vectors.
    categories = {}
    features = []
    for i in range(data.shape[1]):
        if types_[i] == 'cat':
            one_hot, categories[i] = categories_to_one_hot(data[:,i].values)
            features.append(one_hot)
        else:
            features.append(data[:,i:i+1])
    data = xr.DataArray(np.concatenate(features, axis=1), dims=data.dims)
    data_info['categories'] = categories

    return data, data_info

def categories_to_one_hot(data: np.ndarray) -> Tuple[np.ndarray, np.ndarray]:
    assert data.ndim == 1
    # determine all categories occurring in the data
    categories = np.unique(data)
    assert categories.ndim == 1
    n_categories = len(categories)
    # re-index categories, starting from 0
    indices_dtype = None
    for dtype in [np.uint8, np.uint16, np.uint32, np.uint64]:
        if n_categories < np.iinfo(dtype).max:
            indices_dtype = dtype
    assert indices_dtype
    indices = np.empty(data.shape, indices_dtype)
    for index, cat_val in enumerate(categories):
        indices[data == cat_val] = index
    # create one-hot vectors
    one_hot = np.eye(n_categories)[indices]    
    assert one_hot.shape == (len(data), n_categories)
    return one_hot, categories

def one_hot_to_categories(data: np.ndarray, categories: np.ndarray) -> np.ndarray:
    assert isinstance(data, np.ndarray)
    assert data.ndim == 2
    assert categories.ndim == 1
    assert data.shape[1] == len(categories)
    indices = np.argmax(data, axis=1)
    out = categories[indices]
    assert out.shape == (data.shape[0],)
    return out

def from_feature_array(data: np.ndarray, data_info: dict) -> Union[np.ndarray, xr.DataArray, xr.Dataset]:
    categories = data_info.get('categories')
    if categories:
        # Transform one-hot encoded categories into original values.
        features = []
        i_onehot = 0
        i_normal = 0
        while i_onehot < data.shape[1]:
            if i_normal in categories:
                n_categories = len(categories[i_normal])
                feature = one_hot_to_categories(data[:, i_onehot:i_onehot+n_categories], categories[i_normal])
                features.append(feature.reshape(-1, 1))
                i_onehot += n_categories
            else:
                features.append(data[:, i_onehot:i_onehot+1])
                i_onehot += 1
            i_normal += 1
        data = np.concatenate(features, axis=1)

    stack_info = data_info.get('stack_info')
    if stack_info:
        return to_unstacked_dataset(data, stack_info)
    da_info = data_info.get('da_info')
    if da_info:
        return xr.DataArray(data, **da_info)
    return data

def prod(iterable) -> int:
    return reduce(operator.mul, iterable, 1)

def per_feature(val: Optional[Union[Any, Dict[str,Any], Dict[int,Any]]], data_info: dict, default=None) -> List[Any]:
    n_features = data_info.get('n_features')
    stack_info = data_info.get('stack_info')

    if n_features is None:
        n_features_ = sum(prod(info.shape) for info in stack_info)
    else:
        n_features_ = n_features

    if val is None:
        out = [default] * n_features_
    elif isinstance(val, dict):
        if stack_info:
            feature_values = []
            current = 0
            for info in stack_info:
                feature_count = prod(info.shape)
                p = val.get(info.name, default)
                feature_values.extend(copy.copy(p) for _ in range(feature_count))
                current += feature_count
        else:
            feature_values = [copy.copy(val.get(i, default)) for i in range(n_features_)] # type: ignore
        out = feature_values
    else:
        out = [copy.copy(val) for _ in range(n_features_)]

    # Repeat values for categorical features since they are one-hot encoded
    categories = data_info.get('categories')
    if categories:
        out_ = []
        for i in range(n_features_):
            if i in categories:
                out_ += [out[i]] * len(categories[i])
            else:
                out_ += [out[i]]
        out = out_

    return out

def load_dataset(name='SAF-Synthetic') -> xr.Dataset:
<<<<<<< HEAD
    """ Retun a dataframe of 25 000 syntheic temperature profiles
    from the SAF dataset (http://dx.doi.org/10.13140/2.1.4476.8963).
    These were fitted with 6 fPCA componenets in Synthia version 0.2.0.
=======
    """ Return a dataset of 25 000 synthetic temperature profiles
    from the SAF dataset.
>>>>>>> faab2b68
    """
    from urllib.request import urlopen
    import pickle
    
    if name != 'SAF-Synthetic':
        raise RuntimeError('Only SAF-Synthetic is currently supported')

    url = 'https://raw.githubusercontent.com/dmey/synthia/data/generator_saf_temperature_fpca_6.pkl'
    generator = pickle.load(urlopen(url))
    N_SAMPLES = 25000
    ds = generator.generate(N_SAMPLES)
    return ds<|MERGE_RESOLUTION|>--- conflicted
+++ resolved
@@ -235,14 +235,9 @@
     return out
 
 def load_dataset(name='SAF-Synthetic') -> xr.Dataset:
-<<<<<<< HEAD
-    """ Retun a dataframe of 25 000 syntheic temperature profiles
+    """ Return a dataset of 25 000 synthetic temperature profiles
     from the SAF dataset (http://dx.doi.org/10.13140/2.1.4476.8963).
     These were fitted with 6 fPCA componenets in Synthia version 0.2.0.
-=======
-    """ Return a dataset of 25 000 synthetic temperature profiles
-    from the SAF dataset.
->>>>>>> faab2b68
     """
     from urllib.request import urlopen
     import pickle
